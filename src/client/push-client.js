/*
  Copyright 2015 Google Inc. All Rights Reserved.
  Licensed under the Apache License, Version 2.0 (the "License");
  you may not use this file except in compliance with the License.
  You may obtain a copy of the License at
      http://www.apache.org/licenses/LICENSE-2.0
  Unless required by applicable law or agreed to in writing, software
  distributed under the License is distributed on an "AS IS" BASIS,
  WITHOUT WARRANTIES OR CONDITIONS OF ANY KIND, either express or implied.
  See the License for the specific language governing permissions and
  limitations under the License.
*/
/* eslint-env browser */

import SubscriptionFailedError from './subscription-failed-error';
import PushClientEvent from './push-client-event';
import EventDispatch from './event-dispatch';

// document.currentScript is not supported in all browsers, but it IS supported
// in all browsers that support Push.
// TODO(mscales): Ensure that this script will not cause errors in unsupported
// browsers.
let currentScript = document.currentScript.src;

// Make the dummy service worker scope be relative to the library script. This
// means that you can have multiple projects hosted on the same origin without
// them interfering with each other, as long as they each use a different URL
// for the script.
const SCOPE = new URL('./goog.push.scope/', currentScript).href;
const WORKER_URL = new URL('./worker.js', currentScript).href;
const SUPPORTED = 'serviceWorker' in navigator &&
    'PushManager' in window &&
    'Notification' in window &&
    'permissions' in navigator &&
    'showNotification' in ServiceWorkerRegistration.prototype;

let registrationReady = function(registration) {
  if (registration.active) {
    return Promise.resolve(registration.active);
  }

  let serviceWorker = registration.installing || registration.waiting;

  return new Promise(function(resolve, reject) {
    // Because the Promise function is called on next tick there is a
    // small chance that the worker became active already.
    if (serviceWorker.state === 'activated') {
      resolve(serviceWorker);
      return;
    }

    let stateChangeListener = function(event) {
      if (serviceWorker.state === 'activated') {
        resolve(serviceWorker);
      } else if (serviceWorker.state === 'redundant') {
        reject(new Error('Worker became redundant'));
      } else {
        return;
      }
      serviceWorker.removeEventListener('statechange', stateChangeListener);
    };
    serviceWorker.addEventListener('statechange', stateChangeListener);
  });
};

/**
 * PushClient is a front end library that simplifies adding push to your
 * site.
 */
export default class PushClient extends EventDispatch {
  /**
   * Constructs a new PushClient.
   *
   * If the current browser has a push subscription then it will be
   * obtained in the constructor and a subscriptionChange event will be
   * dispatched.
   *
   * @param {Object} options - Options object should be included if you
   *  want to define any of the following.
   * @param {String} options.workerUrl - Service worker URL to be
   *  registered that will receive push events.
   * @param {String} options.scope - The scope that the Service worker should be
   *  registered with.
   */
  constructor({workerUrl=WORKER_URL, scope=SCOPE} = {}) {
    super();

    if (!PushClient.supported()) {
      throw new Error('Your browser does not support the web push API');
    }

    this._workerUrl = workerUrl;
    this._scope = scope;

    // It is possible for the subscription to change in between page loads. We
    // should re-send the existing subscription when we initialise (if there is
    // one)
    this.getSubscription()
    .then(subscription => {
      this.onSubscriptionUpdate(subscription);
    });
  }

  _dispatchStatusUpdate() {
    return Promise.all([
      this.getSubscription(),
      PushClient.getPermissionState()
    ])
    .then((results) => {
      return {
        isSubscribed: (results[0] !== null),
        currentSubscription: results[0],
        permissionStatus: results[1].state
      };
    })
    .then(status => {
      this.dispatchEvent(new PushClientEvent('statuschange', status));
    });
  }

  onSubscriptionUpdate(subscription) {
<<<<<<< HEAD
    if (this._endpoint) {
      const action = (subscription ? 'subscribe' : 'unsubscribe');
      this._endpoint.send({
        action: action,
        subscription: subscription,
        userId: this._userId
      });
    }

    this._dispatchStatusUpdate();
=======
    this.dispatchEvent(new PushClientEvent('subscriptionUpdate', {
      'subscription': subscription
    }));

    this.dispatchEvent(new PushClientEvent('stateChange', {
      'state': PushClient.STATE_SUBSCRIBED
    }));
>>>>>>> 45f6d376
  }

  /**
   * This method will subscribe a use for push messaging.
   *
   * If permission isn't granted for push, this method will show the
   * permissions dialog before attempting to subscribe the user to push.
   *
   * @return {Promise<PushSubscription>} A Promise that
   *  resolves with a PushSubscription if successful.
   */
  async subscribe() {
    // Check for permission
    const permissionStatus = await this.requestPermission();

    if (permissionStatus !== 'granted') {
      this._dispatchStatusUpdate();

      throw new SubscriptionFailedError(permissionStatus);
    }

    this.dispatchEvent(new PushClientEvent('requestingsubscription'));

    // Make sure we have a service worker and subscribe for push
    let reg = await navigator.serviceWorker.register(this._workerUrl, {
      scope: this._scope
    });

    await registrationReady(reg);

    let sub = await reg.pushManager.subscribe({userVisibleOnly: true})
    .catch((err) => {
      this._dispatchStatusUpdate()
      .then(() => {
        console.log('Event dispatched');
        // This is provide a more helpful message when work with Chrome + GCM
        if (err.message === 'Registration failed - no sender id provided') {
          throw new SubscriptionFailedError('nogcmid');
        } else {
          throw err;
        }
      });
    });

    this.onSubscriptionUpdate(sub);

    return sub;
  }

  /**
   * This method will unsubscribe the user from push on the client side.
   *
   * @return {Promise} A Promise that
   *  resolves once the user is unsubscribed.
   */
  async unsubscribe() {
    let registration = await this.getRegistration();
    let subscription;

    if (registration) {
      subscription = await registration.pushManager.getSubscription();

      if (subscription) {
        await subscription.unsubscribe();
      }
    }

<<<<<<< HEAD
    if (this._endpoint) {
      // POST subscription details
      this._endpoint.send({
        action: 'unsubscribe',
        subscription: subscription,
        userId: this._userId
      });
    }

    this.onSubscriptionUpdate(null);
=======
    this.dispatchEvent(new PushClientEvent('subscriptionUpdate', {
      'subscription': null
    }));

    this.dispatchEvent(new PushClientEvent('stateChange', {
      'state': PushClient.STATE_UNSUBSCRIBED
    }));
>>>>>>> 45f6d376
  }

  /**
   * Get the registration of the service worker being used for push.
   *
   * @return {Promise<ServiceWorkerRegistration>} A Promise that
   *  resolves to either a ServiceWorkerRegistration or to null if none.
   */
  async getRegistration() {
    let reg = await navigator.serviceWorker.getRegistration(this._scope);

    if (reg && reg.scope === this._scope) {
      return reg;
    }
  }

  /**
   * If the user is currently subscribed for push then the returned promise will
   * resolve with a PushSubscription object, otherwise it will resolve to null.
   *
   * This will not display the permission dialog.
   *
   * @return {Promise<PushSubscription>} A Promise that resolves with
   *  a PushSubscription or null.
   */
  async getSubscription() {
    let registration = await this.getRegistration();

    if (!registration) {
      return null;
    }

    return registration.pushManager.getSubscription();
  }

  /**
   * Will manage requesting permission for push messages, resolving
   * with the final permission status.
   * @return {Promise<String>} Permission status of granted, default or denied
   */
  async requestPermission() {
    console.log('requestPermission');
    return navigator.permissions.query({name: 'push', userVisibleOnly: true})
    .then(permissionState => {
      // Check if requesting permission will show a prompt
      if (permissionState.state === 'prompt') {
        this.dispatchEvent(new PushClientEvent('requestingpermission'));
      }

      return new Promise(resolve => Notification.requestPermission(resolve));
    });
  }

  /**
   * You can use this to decide whether to construct a new PushClient or not.
   * @return {Boolean} Whether the current browser has everything needed
   *  to use push messaging.
   */
  static supported() {
    return SUPPORTED;
  }

  /**
   * This method can be used to check if subscribing the user will display
   * the permission dialog or not.
   * @return {Boolean} 'true' if you have permission to subscribe
   *  the user for push messages.
   */
  static getPermissionState() {
    return navigator.permissions.query({name: 'push', userVisibleOnly: true});
  }
}<|MERGE_RESOLUTION|>--- conflicted
+++ resolved
@@ -34,7 +34,7 @@
     'permissions' in navigator &&
     'showNotification' in ServiceWorkerRegistration.prototype;
 
-let registrationReady = function(registration) {
+const registrationReady = function(registration) {
   if (registration.active) {
     return Promise.resolve(registration.active);
   }
@@ -95,10 +95,7 @@
     // It is possible for the subscription to change in between page loads. We
     // should re-send the existing subscription when we initialise (if there is
     // one)
-    this.getSubscription()
-    .then(subscription => {
-      this.onSubscriptionUpdate(subscription);
-    });
+    this._dispatchStatusUpdate();
   }
 
   _dispatchStatusUpdate() {
@@ -118,29 +115,6 @@
     });
   }
 
-  onSubscriptionUpdate(subscription) {
-<<<<<<< HEAD
-    if (this._endpoint) {
-      const action = (subscription ? 'subscribe' : 'unsubscribe');
-      this._endpoint.send({
-        action: action,
-        subscription: subscription,
-        userId: this._userId
-      });
-    }
-
-    this._dispatchStatusUpdate();
-=======
-    this.dispatchEvent(new PushClientEvent('subscriptionUpdate', {
-      'subscription': subscription
-    }));
-
-    this.dispatchEvent(new PushClientEvent('stateChange', {
-      'state': PushClient.STATE_SUBSCRIBED
-    }));
->>>>>>> 45f6d376
-  }
-
   /**
    * This method will subscribe a use for push messaging.
    *
@@ -173,7 +147,6 @@
     .catch((err) => {
       this._dispatchStatusUpdate()
       .then(() => {
-        console.log('Event dispatched');
         // This is provide a more helpful message when work with Chrome + GCM
         if (err.message === 'Registration failed - no sender id provided') {
           throw new SubscriptionFailedError('nogcmid');
@@ -183,7 +156,7 @@
       });
     });
 
-    this.onSubscriptionUpdate(sub);
+    this._dispatchStatusUpdate();
 
     return sub;
   }
@@ -206,26 +179,7 @@
       }
     }
 
-<<<<<<< HEAD
-    if (this._endpoint) {
-      // POST subscription details
-      this._endpoint.send({
-        action: 'unsubscribe',
-        subscription: subscription,
-        userId: this._userId
-      });
-    }
-
-    this.onSubscriptionUpdate(null);
-=======
-    this.dispatchEvent(new PushClientEvent('subscriptionUpdate', {
-      'subscription': null
-    }));
-
-    this.dispatchEvent(new PushClientEvent('stateChange', {
-      'state': PushClient.STATE_UNSUBSCRIBED
-    }));
->>>>>>> 45f6d376
+    this._dispatchStatusUpdate();
   }
 
   /**
@@ -267,7 +221,6 @@
    * @return {Promise<String>} Permission status of granted, default or denied
    */
   async requestPermission() {
-    console.log('requestPermission');
     return navigator.permissions.query({name: 'push', userVisibleOnly: true})
     .then(permissionState => {
       // Check if requesting permission will show a prompt
